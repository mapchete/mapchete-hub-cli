from mapchete_hub_cli._client import Client, COMMANDS, DEFAULT_TIMEOUT, JOB_STATES


__all__ = ["Client", "COMMANDS", "DEFAULT_TIMEOUT", "JOB_STATES"]
<<<<<<< HEAD
__version__ = "2023.6.0"
=======
__version__ = "2023.1.0"
>>>>>>> 9ceec4af
<|MERGE_RESOLUTION|>--- conflicted
+++ resolved
@@ -2,8 +2,5 @@
 
 
 __all__ = ["Client", "COMMANDS", "DEFAULT_TIMEOUT", "JOB_STATES"]
-<<<<<<< HEAD
-__version__ = "2023.6.0"
-=======
-__version__ = "2023.1.0"
->>>>>>> 9ceec4af
+
+__version__ = "2023.6.0"